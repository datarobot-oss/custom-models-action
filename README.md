--- conflicted
+++ resolved
@@ -29,30 +29,30 @@
       # Allows you to run this workflow manually from the Actions tab
       workflow_dispatch:
 
-<<<<<<< HEAD
     jobs:
-      datarobot-custom-models-action:
+      datarobot-custom-models:
         # Run this job on any action of a PR, but skip the job upon merging to the main branch. This
         # will be taken care of by the push event.
         if: ${{ github.event.pull_request.merged != true }}
 
-        runs-on: ubuntu-latest
-
-        steps:
-          - uses: actions/checkout@v3
-            with:
-              fetch-depth: 0
-
-          - name: DataRobot Custom Models Action
-            id: datarobot-custom-models-action
-            uses: datarobot/custom-models-action@v1.1.2
-            with:
-              api-token: ${{ secrets.DATAROBOT_API_TOKEN }}
-              webserver: https://app.datarobot.com/
-              branch: master
-              allow-model-deletion: true
-              allow-deployment-deletion: true
+            runs-on: ubuntu-latest
+
+            steps:
+              - uses: actions/checkout@v3
+                with:
+                  fetch-depth: 0
+
+              - name: DataRobot Custom Models Step
+                id: datarobot-custom-models-step
+                uses: datarobot-oss/custom-models-action@v1.1.4
+                with:
+                  api-token: ${{ secrets.DATAROBOT_API_TOKEN }}
+                  webserver: https://app.datarobot.com/
+                  branch: master
+                  allow-model-deletion: true
+                  allow-deployment-deletion: true
     ```
+    
     Configure the following fields:
 
     - `api-token`: Provide a value for the `${{ secrets.DATAROBOT_API_TOKEN }}` variable by creating an 
@@ -87,40 +87,6 @@
       model_environment_id: 5e8c889607389fe0f466c72d
     ```
     Configure the following fields:
-=======
-jobs:
-  datarobot-custom-models:
-    # Run this job on any action of a PR, but skip the job upon merging to the main branch. This
-    # will be taken care of by the push event.
-    if: ${{ github.event.pull_request.merged != true }}
-
-    runs-on: ubuntu-latest
-
-    steps:
-      - uses: actions/checkout@v3
-        with:
-          fetch-depth: 0
-
-      - name: DataRobot Custom Models Step
-        id: datarobot-custom-models-step
-        uses: datarobot-oss/custom-models-action@v1.1.4
-        with:
-          api-token: ${{ secrets.DATAROBOT_API_TOKEN }}
-          webserver: https://app.datarobot.com/
-          branch: master
-          allow-model-deletion: true
-          allow-deployment-deletion: true
-```
-
->  Notes:
->  - The `api-token` field is set with `${{ secrets.DATAROBOT_API_TOKEN }}`, which is your
->    DataRobot token. It is supposed to be added to the `Secrets` section in your GitHub repository
->    settings. Alternatively, you can set the token string directly to this field, though it is
->    highly discouraged because it is a sensitive data. If you do it, anyone who has an access to
->    your repository will be able to see it.
->  - The `webserver` value here directs to DataRobot US. You may need to change it according to
->    your account.
->>>>>>> b44f910f
 
     - `user_provided_model_id`: Provide any descriptive and unique string value.
     - `target_type`: Provide the correct target type for your custom model.
@@ -317,24 +283,23 @@
     ```
 2. Use the DataRobot custom models action in a workflow job as follows:
 
-<<<<<<< HEAD
-    ```yaml
-        jobs:
-            datarobot-custom-models-action:
-                # Run this job on any action of a PR, but skip the job upon merging to the main branch.
-                # This will be taken care of by the push event.
-                if: ${{ github.event.pull_request.merged != true }}
-
-                runs-on: ubuntu-latest
-
-                steps:
-                  - uses: actions/checkout@v3
-                    with:
-                      fetch-depth: 0
-
-                  - name: DataRobot Custom Models Action
-                    id: datarobot-custom-models-action
-                    uses: datarobot/custom-models-action@v1.1.1
+  ```yaml
+      jobs:
+          datarobot-custom-models:
+              # Run this job on any action of a PR, but skip the job upon merging to the main branch.
+              # This will be taken care of by the push event.
+              if: ${{ github.event.pull_request.merged != true }}
+
+                  runs-on: ubuntu-latest
+
+                  steps:
+                    - uses: actions/checkout@v3
+                      with:
+                        fetch-depth: 0
+
+                  - name: DataRobot Custom Models Step
+                    id: datarobot-custom-models-step
+                    uses: datarobot-oss/custom-models-action@v1.1.4
                     with:
                       api-token: ${{ secrets.DATAROBOT_API_TOKEN }}
                       webserver: ${{ secrets.DATAROBOT_WEBSERVER }}
@@ -399,81 +364,6 @@
 
 Changes in this repository should be submitted as pull requests. When a pull request is
 created, the associated GitHub workflow is triggered and the following jobs are executed
-=======
-```yaml
-    jobs:
-        datarobot-custom-models:
-            # Run this job on any action of a PR, but skip the job upon merging to the main branch.
-            # This will be taken care of by the push event.
-            if: ${{ github.event.pull_request.merged != true }}
-
-            runs-on: ubuntu-latest
-
-            steps:
-              - uses: actions/checkout@v3
-                with:
-                  fetch-depth: 0
-
-              - name: DataRobot Custom Models Step
-                id: datarobot-custom-models-step
-                uses: datarobot-oss/custom-models-action@v1.1.4
-                with:
-                  api-token: ${{ secrets.DATAROBOT_API_TOKEN }}
-                  webserver: ${{ secrets.DATAROBOT_WEBSERVER }}
-                  branch: master
-                  allow-model-deletion: true
-                  allow-deployment-deletion: true
-```
-   **Notes:**
-   - `if: ${{ github.event.pull_request.merged != true }}` - this is an important condition that is
-     needed in order to skip the action's execution upon merging. The action will be triggered
-     by the 'push' event.
-   - The action scans the repository files therefore it is required to use the `actions/checkout@v3`
-     action in a step before DataRobot action.
-   - There are two actions' input arguments that are used to establish a communication with
-     DataRobot system. They should reside in the repository "Secrets" section:
-     - `DATAROBOT_API_TOKEN` - the API token that is used to validate credentials with DataRobot
-                               system.
-     - `DATAROBOT_WEBSERVER` - the DataRobot web server URL, which can be accessed publicly.
-   - For the full possible input arguments to the action please refer to the
-     [input arguments section](#input-arguments) above.
-   - For a complete example please refer to the [workflow example](#workflow-example) below.
-
-## Development Information
-
-### The Repository Structure
-The top level folders include the following:
-* `action.yaml` - the definition of the DataRobot custom models GitHub action.
-* `.github` - contains a GitHub workflow that executes the following jobs:
-    * A linter and code style check.
-    * An execution of the unit-tests.
-    * An execution of the functional tests.
-* `deps` - contains Python requirements for development of this repository.
-* `src` - contains the source code that implements the related GitHub actions.
-* `tests` - contains code source and resources to test the implementation. It includes the
-  following:
-    * `datasets` - the datasets that are used by the tests.
-    * `deployments` - contains a deployment definition that is used by tests.
-    * `functional` - contains the functional tests source code.
-    * `models` - contains a model definition and source code, which are used by the
-                 tests.
-    * `unit` - contains the unit-tests source code.
-
-### Functional Tests
-- The functional tests are written on top of the main entry point, thus simulating the GitHub
-  actions execution. In order to enable communication with a real DataRobot system, there should
-  be two environment variables that are expected to be set:
-
-  * `DATAROBOT_WEBSERVER` - the DataRobot web server URL, which can be accessed publicly.
-  * `DATAROBOT_API_TOKEN` - the API token that is used to validate credentials with DataRobot system.
-
-- In the current repository there is a definition of one model under `tests/models/py3_sklearn/`,
-  and one deployment under `tests/deployments`, which are used by the functional test.
-
-### Development Workflow
-Changes in this repository should be submitted as a pull requests. When a pull request is
-created the associated GitHub workflow will be triggered and the following jobs will be executed
->>>>>>> b44f910f
 sequentially:
 
 * Linter
